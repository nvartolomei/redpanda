# Copyright 2022 Redpanda Data, Inc.
#
# Use of this software is governed by the Business Source License
# included in the file licenses/BSL.md
#
# As of the Change Date specified in that file, in accordance with
# the Business Source License, use of this software will be governed
# by the Apache License, Version 2.0

import concurrent.futures
import re
import subprocess
import time
import threading
from logging import Logger
from typing import Callable

from rptest.services.admin import Admin
from rptest.services.cluster import cluster
from rptest.tests.redpanda_test import RedpandaTest
from rptest.services.redpanda import RedpandaService, SISettings, make_redpanda_service
from rptest.services.metrics_check import MetricCheck
from rptest.clients.types import TopicSpec
from rptest.clients.rpk import RpkTool
from rptest.clients.kafka_cat import KafkaCat
from rptest.clients.rpk_remote import RpkRemoteTool
from rptest.util import (expect_exception, firewall_blocked, wait_until,
                         segments_count, wait_for_local_storage_truncate)

from rptest.services.kgo_verifier_services import KgoVerifierProducer
from rptest.utils.si_utils import BucketView, NTP

from ducktape.mark import parametrize

from rptest.services.kafka import KafkaServiceAdapter
from kafkatest.services.kafka import KafkaService
from kafkatest.services.zookeeper import ZookeeperService
from ducktape.mark.resource import cluster as ducktape_cluster
from kafkatest.version import V_3_0_0
from ducktape.tests.test import Test
from rptest.clients.default import DefaultClient
from rptest.utils.mode_checks import skip_debug_mode


class BaseTimeQuery:

    log_segment_size: int
    client: Callable[[], DefaultClient]
    test_context: dict
    logger: Logger

    def _create_and_produce(self, cluster, cloud_storage, local_retention,
                            base_ts, record_size, msg_count):
        topic = TopicSpec(name="tqtopic",
                          partition_count=1,
                          replication_factor=3)
        self.client().create_topic(topic)

        if cloud_storage:
            for k, v in {
                    'redpanda.remote.read': True,
                    'redpanda.remote.write': True,
                    'retention.local.target.bytes': local_retention
            }.items():
                self.client().alter_topic_config(topic.name, k, v)

        # Configure topic to trust client-side timestamps, so that
        # we can generate fake ones for the test
        self.client().alter_topic_config(topic.name, 'message.timestamp.type',
                                         "CreateTime")

        # Disable time based retention because we will use synthetic timestamps
        # that may well fall outside of the default 1 week relative to walltime
        self.client().alter_topic_config(topic.name, 'retention.ms', "-1")

        # Use small segments
        self.client().alter_topic_config(topic.name, 'segment.bytes',
                                         self.log_segment_size)

        # Produce a run of messages with CreateTime-style timestamps, each
        # record having a timestamp 1ms greater than the last.
        producer = KgoVerifierProducer(
            context=self.test_context,
            redpanda=cluster,
            topic=topic.name,
            msg_size=record_size,
            msg_count=msg_count,

            # A respectable number of messages per batch so that we are covering
            # the case of looking up timestamps that fall in the middle of a batch,
            # but small enough that we are getting plenty of distinct batches.
            batch_max_bytes=record_size * 10,

            # A totally arbitrary artificial timestamp base in milliseconds
            fake_timestamp_ms=base_ts)
        producer.start()
        producer.wait()

        # We know timestamps, they are generated linearly from the
        # base we provided to kgo-verifier
        timestamps = dict((i, base_ts + i) for i in range(0, msg_count))
        return topic, timestamps

    def _test_timequery(self, cluster, cloud_storage: bool, batch_cache: bool):
        total_segments = 12
        record_size = 1024
        base_ts = 1664453149000
        msg_count = (self.log_segment_size * total_segments) // record_size
        local_retention = self.log_segment_size * 4
        topic, timestamps = self._create_and_produce(cluster, cloud_storage,
                                                     local_retention, base_ts,
                                                     record_size, msg_count)
        for k, v in timestamps.items():
            self.logger.debug(f"  Offset {k} -> Timestamp {v}")

        # Confirm messages written
        rpk = RpkTool(cluster)
        p = next(rpk.describe_topic(topic.name))
        assert p.high_watermark == msg_count

        if cloud_storage:
            # If using cloud storage, we must wait for some segments
            # to fall out of local storage, to ensure we are really
            # hitting the cloud storage read path when querying.
            wait_for_local_storage_truncate(redpanda=cluster,
                                            topic=topic.name,
                                            target_bytes=local_retention)

        # Identify partition leader for use in our metrics checks
        leader_node = cluster.get_node(
            next(rpk.describe_topic(topic.name)).leader)

        # For when using cloud storage, we expect offsets ahead
        # of this to still hit raft for their timequeries.
        is_redpanda = isinstance(cluster, RedpandaService)
        if is_redpanda:
            admin = Admin(self.redpanda)
            status = admin.get_partition_cloud_storage_status(topic.name, 0)
            local_start_offset = status["local_log_start_offset"]

        # Class defining expectations of timequery results to be checked
        class ex:
            def __init__(self, offset, ts=None, expect_read=True):
                if ts is None:
                    ts = timestamps[offset]
                self.ts = ts
                self.offset = offset
                self.expect_read = expect_read

        # We will do approx. 10 timequeries within each segment.
        step = msg_count // total_segments // 10

        expectations = []
        for o in range(0, msg_count, step):
            expect_read = o < msg_count
            expectations.append(ex(o, timestamps[o], expect_read))

        # Add edge cases
        expectations += [
            ex(0, timestamps[0] - 1000),  # Before the start of the log
            ex(-1, timestamps[msg_count - 1] + 1000,
               False)  # After last message
        ]

        # Remember which offsets we already hit, so that we can
        # make a good guess at whether subsequent hits on the same
        # offset should cause cloud downloads.
        hit_offsets = set()

        kcat = KafkaCat(cluster)
        cloud_metrics = None
        local_metrics = None

        def diff_bytes(old, new):
            # Each timequery will download a maximum of two chunks, but
            # we make the check extra generous to account for the index
            # download.
            return new - old <= self.chunk_size * 5

        def diff_chunks(old, new):
            # The sampling step for a segment's remote index is 64 KiB and the chunk
            # size in this the is 128 KiB. Therefore, a timequery should never require
            # more than two chunks. If the samples were perfectly aligned with the chunks,
            # we'd only need one chunk, but that's not always the case.
            return new - old <= 2

        for e in expectations:
            ts = e.ts
            o = e.offset

            if is_redpanda and cloud_storage:
                cloud_metrics = MetricCheck(
                    self.logger,
                    cluster,
                    leader_node,
                    re.compile("vectorized_cloud_storage_.*"),
                    reduce=sum)

            if is_redpanda and not cloud_storage:
                local_metrics = MetricCheck(
                    self.logger,
                    cluster,
                    leader_node,
                    re.compile("vectorized_storage_.*"),
                    reduce=sum)

            self.logger.info(
                f"Attempting time lookup ts={ts} (should be o={o})")
            offset = kcat.query_offset(topic.name, 0, ts)
            self.logger.info(f"Time query returned offset {offset}")
            assert offset == o

            if is_redpanda and cloud_storage and o < local_start_offset and o not in hit_offsets and e.expect_read:
                # The number of bytes downloaded to query this offset is less than log segment size. We cannot rely
                # on the number of segments downloaded, as chunked read registers each chunk as one segment, and a
                # number of chunks may be downloaded to query an offset in a segment. The sum of bytes downloaded
                # through chunks must be less than the segment size.
                cloud_metrics.expect([
                    ("vectorized_cloud_storage_bytes_received_total",
                     diff_bytes)
                ])

                cloud_metrics.expect([(
                    "vectorized_cloud_storage_read_path_chunks_hydrated_total",
                    diff_chunks)])

            if is_redpanda and not cloud_storage and not batch_cache and e.expect_read:
                # Expect to read at most one segment from disk: this validates that
                # we are correctly looking up the right segment before seeking to
                # the exact offset, and not e.g. reading from the start of the log.
                local_metrics.expect([
                    ("vectorized_storage_log_read_bytes_total", diff_bytes)
                ])

            hit_offsets.add(o)

        # TODO: do some double-restarts to generate segments with
        # no user data, to check that their timestamps don't
        # break out indexing.

    def _test_timequery_below_start_offset(self, cluster):
        """
        Run a timequery for an offset that falls below the start offset
        of the local log and ensure that -1 (i.e. not found) is returned.
        """
        total_segments = 3
        local_retain_segments = 1
        record_size = 1024
        base_ts = 1664453149000
        msg_count = (self.log_segment_size * total_segments) // record_size

        topic, timestamps = self._create_and_produce(cluster, False,
                                                     local_retain_segments,
                                                     base_ts, record_size,
                                                     msg_count)

        self.client().alter_topic_config(
            topic.name, 'retention.bytes',
            self.log_segment_size * local_retain_segments)

        rpk = RpkTool(cluster)

        def start_offset():
            return next(rpk.describe_topic(topic.name)).start_offset

        wait_until(lambda: start_offset() > 0,
                   timeout_sec=120,
                   backoff_sec=5,
                   err_msg="Start offset did not advance")

        kcat = KafkaCat(cluster)
        lwm_before = start_offset()
        offset = kcat.query_offset(topic.name, 0, base_ts)
        lwm_after = start_offset()

        # When querying before the start of the log, we should get
        # the offset of the start of the log.
        assert offset >= 0
        # The LWM can move during background housekeeping while we
        # are doing timequery, so success condition is that if falls
        # within a range.
        assert offset >= lwm_before
        assert offset <= lwm_after


class TimeQueryTest(RedpandaTest, BaseTimeQuery):
    # We use small segments to enable quickly exercising the
    # lookup of the proper segment for a time index, as well
    # as the lookup of the offset within that segment.
    log_segment_size = 1024 * 1024
    chunk_size = 1024 * 128

    def setUp(self):
        # Don't start up redpanda yet, because we will need the
        # test parameter to set cluster configs before starting.
        pass

    def set_up_cluster(self, cloud_storage: bool, batch_cache: bool,
                       spillover: bool):
        self.redpanda.set_extra_rp_conf({
            # Testing with batch cache disabled is important, because otherwise
            # we won't touch the path in skipping_consumer that applies
            # timestamp bounds
            'disable_batch_cache':
            not batch_cache,

            # Our time bounds on segment removal depend on the leadership
            # staying in one place.
            'enable_leader_balancer':
            False,
            'log_segment_size_min':
            32 * 1024,
            'cloud_storage_cache_chunk_size':
            self.chunk_size,

            # Avoid configuring spillover so tests can do it themselves.
            'cloud_storage_spillover_manifest_size':
            None,
        })

        if cloud_storage:
            si_settings = SISettings(
                self.test_context,
                cloud_storage_max_connections=5,
                log_segment_size=self.log_segment_size,

                # Off by default: test is parametrized to turn
                # on if SI is wanted.
                cloud_storage_enable_remote_read=True,
                cloud_storage_enable_remote_write=True,

                # Fast uploads.
                fast_uploads=True,
            )
            if spillover:
                # Enable spillover with a low limit so that we can test
                # timequery fetching from spillover manifest.
                si_settings.cloud_storage_spillover_manifest_max_segments = 2
                si_settings.cloud_storage_housekeeping_interval_ms = 1000
            self.redpanda.set_si_settings(si_settings)
        else:
            self.redpanda.add_extra_rp_conf(
                {'log_segment_size': self.log_segment_size})

        self.redpanda.start()

    def _do_test_timequery(self, cloud_storage: bool, batch_cache: bool,
                           spillover: bool):
        self.set_up_cluster(cloud_storage, batch_cache, spillover)
        self._test_timequery(cluster=self.redpanda,
                             cloud_storage=cloud_storage,
                             batch_cache=batch_cache)
        if spillover:
            # Check that we are actually using the spillover manifest
            def check():
                try:
                    bucket = BucketView(self.redpanda)
                    res = bucket.get_spillover_metadata(
                        ntp=NTP(ns="kafka", topic="tqtopic", partition=0))
                    return res is not None and len(res) > 0
                except:
                    return False

            wait_until(check,
                       timeout_sec=120,
                       backoff_sec=5,
                       err_msg="Spillover use is not detected")

    @cluster(num_nodes=4)
    @parametrize(cloud_storage=True, batch_cache=False, spillover=False)
    @parametrize(cloud_storage=True, batch_cache=False, spillover=True)
    @parametrize(cloud_storage=False, batch_cache=True, spillover=False)
    @parametrize(cloud_storage=False, batch_cache=False, spillover=False)
    def test_timequery(self, cloud_storage: bool, batch_cache: bool,
                       spillover: bool):
        self._do_test_timequery(cloud_storage, batch_cache, spillover)

    @cluster(num_nodes=4)
    @parametrize(spillover=False)
    @parametrize(spillover=True)
    def test_timequery_below_start_offset(self, spillover: bool):
        self.set_up_cluster(cloud_storage=False,
                            batch_cache=False,
                            spillover=spillover)
        self._test_timequery_below_start_offset(cluster=self.redpanda)

    @cluster(num_nodes=4)
    def test_timequery_with_local_gc(self):
        # Reduce the segment size so we generate more segments and are more
        # likely to race timequeries with GC.
        self.log_segment_size = int(self.log_segment_size / 32)
        total_segments = 32 * 12
        self.set_up_cluster(cloud_storage=True,
                            batch_cache=False,
                            spillover=False)
        local_retention = self.log_segment_size * 4
        record_size = 1024
        base_ts = 1664453149000
        msg_count = (self.log_segment_size * total_segments) // record_size

        topic, timestamps = self._create_and_produce(self.redpanda, True,
                                                     local_retention, base_ts,
                                                     record_size, msg_count)

        # While waiting for local GC to occur, run several concurrent
        # timequeries all across the keyspace at once.
        num_threads = 4
        num_offsets_per_thread = int(msg_count / num_threads)
        errors = [0 for _ in range(num_threads)]
        should_stop = threading.Event()

        failed_offsets = set()

        def check_offset(kcat, o):
            expected_offset = o
            ts = timestamps[o]
            offset = kcat.query_offset(topic.name, 0, ts)
            if expected_offset != offset:
                self.logger.exception(
                    f"Timestamp {ts} returned {offset} instead of {expected_offset}"
                )
                return True
            else:
                return False

        def query_slices(tid):
            kcat = KafkaCat(self.redpanda)
            while not should_stop.is_set():
                start_idx = tid * num_offsets_per_thread
                end_idx = start_idx + num_offsets_per_thread
                # Step 100 offsets at a time so we only end up with a few dozen
                # queries per thread at a time.
                for idx in range(start_idx, end_idx, 100):
                    if check_offset(kcat, idx):
                        failed_offsets.add(idx)
                        errors[tid] += 1

        with concurrent.futures.ThreadPoolExecutor(
                max_workers=num_threads) as executor:
            try:
                # Evaluate the futures with list().
                executor.map(query_slices, range(num_threads))
                wait_for_local_storage_truncate(redpanda=self.redpanda,
                                                topic=topic.name,
                                                target_bytes=local_retention)
            finally:
                should_stop.set()

        # Re-issue queries the failed offsets: this tells us if the error
        # was transient, and if it happens again it gives us a cleaner
        # log to analyze compared with the concurrent operations above.
        # A transient failure is still a failure, but it's interesting
        # to know that it was transient when investigating the bug.
        if failed_offsets:
            self.logger.info("Re-issuing queries on failed offsets...")
            kcat = KafkaCat(self.redpanda)
            for o in failed_offsets:
                if check_offset(kcat, o):
                    self.logger.info(f"Reproducible failure at {o}")
                else:
                    self.logger.info(f"Query at {o} succeeded on retry")

        assert not any([e > 0 for e in errors])

    @cluster(num_nodes=4)
<<<<<<< HEAD
    @parametrize(cloud_storage=True, spillover=False)
    @parametrize(cloud_storage=True, spillover=True)
    @parametrize(cloud_storage=False, spillover=False)
    def test_timequery_with_trim_prefix(self, cloud_storage: bool,
                                        spillover: bool):
        self.set_up_cluster(cloud_storage=cloud_storage,
                            batch_cache=False,
                            spillover=spillover)
        total_segments = 12
=======
    def test_timequery_with_spillover_gc_delayed(self):
        self.set_up_cluster(cloud_storage=True,
                            batch_cache=False,
                            spillover=True)
        total_segments = 16
>>>>>>> b0401e6e
        record_size = 1024
        base_ts = 1664453149000
        msg_count = (self.log_segment_size * total_segments) // record_size
        local_retention = self.log_segment_size * 4
<<<<<<< HEAD
=======
        topic_retention = self.log_segment_size * 8
>>>>>>> b0401e6e
        topic, timestamps = self._create_and_produce(self.redpanda, True,
                                                     local_retention, base_ts,
                                                     record_size, msg_count)

        # Confirm messages written
        rpk = RpkTool(self.redpanda)
        p = next(rpk.describe_topic(topic.name))
        assert p.high_watermark == msg_count

<<<<<<< HEAD
        if cloud_storage:
            # If using cloud storage, we must wait for some segments
            # to fall out of local storage, to ensure we are really
            # hitting the cloud storage read path when querying.
            wait_for_local_storage_truncate(redpanda=self.redpanda,
                                            topic=topic.name,
                                            target_bytes=local_retention)

        num_batches_per_segment = self.log_segment_size // record_size
        new_lwm = int(num_batches_per_segment * 2.5)
        trim_response = rpk.trim_prefix(topic.name,
                                        offset=new_lwm,
                                        partitions=[0])
        assert len(trim_response) == 1
        assert new_lwm == trim_response[0].new_start_offset

        # Double check that the start offset has advanced.
        p = next(rpk.describe_topic(topic.name))
        assert new_lwm == p.start_offset, f"Expected {new_lwm}, got {p.start_offset}"

        # Query below valid timestamps the offset of the first message.
        kcat = KafkaCat(self.redpanda)
        offset = kcat.query_offset(topic.name, 0, timestamps[0] - 1000)
        assert offset == new_lwm, f"Expected {new_lwm}, got {offset}"
=======
        # If using cloud storage, we must wait for some segments
        # to fall out of local storage, to ensure we are really
        # hitting the cloud storage read path when querying.
        wait_for_local_storage_truncate(redpanda=self.redpanda,
                                        topic=topic.name,
                                        target_bytes=local_retention)

        # Update the retention to trigger archive retention mechanisms but
        # keep firewall blocked to prevent garbage collection.
        with firewall_blocked(
                self.redpanda.nodes,
                self.si_settings.cloud_storage_api_endpoint_port):
            self.client().alter_topic_config(topic.name, 'retention.bytes',
                                             topic_retention)
            self.logger.info("Waiting for start offset to advance...")
            wait_until(
                lambda: next(rpk.describe_topic(topic.name)).start_offset > 0,
                timeout_sec=120,
                backoff_sec=5,
                err_msg="Start offset did not advance")

            # Query below valid timestamps the offset of the first message.
            kcat = KafkaCat(self.redpanda, num_retries=2)

            # This fails for now until garbage collection is run.
            # Tech debt.
            with expect_exception(subprocess.CalledProcessError,
                                  lambda e: True):
                offset = kcat.query_offset(topic.name, 0, timestamps[0] - 1000)
                assert offset > timestamps[0]
>>>>>>> b0401e6e


class TimeQueryKafkaTest(Test, BaseTimeQuery):
    """
    Time queries are one of the less clearly defined aspects of the
    Kafka protocol, so we run our test procedure against Apache Kafka
    to establish a baseline behavior to ensure our compatibility.
    """
    log_segment_size = 1024 * 1024

    def __init__(self, *args, **kwargs):
        super().__init__(*args, **kwargs)

        self.zk = ZookeeperService(self.test_context,
                                   num_nodes=1,
                                   version=V_3_0_0)

        self.kafka = KafkaServiceAdapter(
            self.test_context,
            KafkaService(self.test_context,
                         num_nodes=3,
                         zk=self.zk,
                         version=V_3_0_0))

        self._client = DefaultClient(self.kafka)

    def client(self):
        return self._client

    def setUp(self):
        self.zk.start()
        self.kafka.start()

    def tearDown(self):
        # ducktape handle service teardown automatically, but it is hard
        # to tell what went wrong if one of the services hangs.  Do it
        # explicitly here with some logging, to enable debugging issues
        # like https://github.com/redpanda-data/redpanda/issues/4270

        self.logger.info("Stopping Kafka...")
        self.kafka.stop()

        self.logger.info("Stopping zookeeper...")
        self.zk.stop()

    @ducktape_cluster(num_nodes=5)
    def test_timequery(self):
        self._test_timequery(cluster=self.kafka,
                             cloud_storage=False,
                             batch_cache=True)

    @ducktape_cluster(num_nodes=5)
    def test_timequery_below_start_offset(self):
        self._test_timequery_below_start_offset(cluster=self.kafka)


class TestReadReplicaTimeQuery(RedpandaTest):
    """Test time queries with read-replica topic."""

    log_segment_size = 1024 * 1024
    topic_name = "panda-topic"

    def __init__(self, test_context):
        super(TestReadReplicaTimeQuery, self).__init__(
            test_context=test_context,
            si_settings=SISettings(
                test_context,
                log_segment_size=TestReadReplicaTimeQuery.log_segment_size,
                cloud_storage_segment_max_upload_interval_sec=5))

        self.rr_settings = SISettings(
            test_context,
            bypass_bucket_creation=True,
            cloud_storage_readreplica_manifest_sync_timeout_ms=500)

        self.rr_cluster = None

    def start_read_replica_cluster(self, num_brokers) -> None:
        # NOTE: the RRR cluster won't have a bucket, so don't upload.
        extra_rp_conf = dict(enable_cluster_metadata_upload_loop=False)
        self.rr_cluster = make_redpanda_service(self.test_context,
                                                num_brokers=num_brokers,
                                                si_settings=self.rr_settings,
                                                extra_rp_conf=extra_rp_conf)
        self.rr_cluster.start(start_si=False)

    def create_read_replica_topic(self) -> None:
        try:
            rpk_rr_cluster = RpkTool(self.rr_cluster)
            conf = {
                'redpanda.remote.readreplica':
                self.si_settings.cloud_storage_bucket,
            }
            rpk_rr_cluster.create_topic(self.topic_name, config=conf)
        except:
            self.logger.warn(f"Failed to create a read-replica topic")
            return False
        return True

    def setup_clusters(self,
                       base_ts,
                       num_messages=0,
                       partition_count=1) -> None:

        spec = TopicSpec(name=self.topic_name,
                         partition_count=partition_count,
                         redpanda_remote_write=True,
                         replication_factor=3)

        DefaultClient(self.redpanda).create_topic(spec)

        producer = KgoVerifierProducer(context=self.test_context,
                                       redpanda=self.redpanda,
                                       topic=self.topic_name,
                                       msg_size=1024,
                                       msg_count=num_messages,
                                       batch_max_bytes=10240,
                                       fake_timestamp_ms=base_ts)

        producer.start()
        producer.wait()

        self.start_read_replica_cluster(num_brokers=3)

        # wait until the read replica topic creation succeeds
        wait_until(self.create_read_replica_topic,
                   timeout_sec=300,
                   backoff_sec=5,
                   err_msg="Read replica topic is not created")

    def query_timestamp(self, ts, kcat_src, kcat_rr):
        self.logger.info(f"Querying ts={ts}")
        offset_src = kcat_src.query_offset(self.topic_name, 0, ts)
        offset_rr = kcat_rr.query_offset(self.topic_name, 0, ts)
        self.logger.info(
            f"Time query {ts} expected offset {offset_src}, read-replica {offset_rr}"
        )
        matches = offset_src == offset_rr
        if not matches:
            try:
                record = kcat_src.consume_one(self.topic_name, 0, offset_src)
                self.logger.info(
                    f"src cluster record at {offset_src}: {record}")
            except:
                pass
            try:
                record = kcat_rr.consume_one(self.topic_name, 0, offset_rr)
                self.logger.info(f"rr cluster record at {offset_rr}: {record}")
            except:
                pass
        assert matches, f"Expected offset {offset_src}, got {offset_rr}"

    @ducktape_cluster(num_nodes=7)
    def test_timequery(self):
        base_ts = 1664453149000
        num_messages = 1000
        self.setup_clusters(base_ts, num_messages, 3)

        def read_replica_ready():
            orig = RpkTool(self.redpanda).describe_topic(self.topic_name)
            repl = RpkTool(self.rr_cluster).describe_topic(self.topic_name)
            for o, r in zip(orig, repl):
                if o.high_watermark > r.high_watermark:
                    return False
            return True

        wait_until(read_replica_ready,
                   timeout_sec=200,
                   backoff_sec=3,
                   err_msg="Read replica is not ready")
        kcat1 = KafkaCat(self.redpanda)
        kcat2 = KafkaCat(self.rr_cluster)
        for ix in range(0, num_messages, 20):
            self.query_timestamp(base_ts + ix, kcat1, kcat2)<|MERGE_RESOLUTION|>--- conflicted
+++ resolved
@@ -463,7 +463,6 @@
         assert not any([e > 0 for e in errors])
 
     @cluster(num_nodes=4)
-<<<<<<< HEAD
     @parametrize(cloud_storage=True, spillover=False)
     @parametrize(cloud_storage=True, spillover=True)
     @parametrize(cloud_storage=False, spillover=False)
@@ -473,21 +472,10 @@
                             batch_cache=False,
                             spillover=spillover)
         total_segments = 12
-=======
-    def test_timequery_with_spillover_gc_delayed(self):
-        self.set_up_cluster(cloud_storage=True,
-                            batch_cache=False,
-                            spillover=True)
-        total_segments = 16
->>>>>>> b0401e6e
         record_size = 1024
         base_ts = 1664453149000
         msg_count = (self.log_segment_size * total_segments) // record_size
         local_retention = self.log_segment_size * 4
-<<<<<<< HEAD
-=======
-        topic_retention = self.log_segment_size * 8
->>>>>>> b0401e6e
         topic, timestamps = self._create_and_produce(self.redpanda, True,
                                                      local_retention, base_ts,
                                                      record_size, msg_count)
@@ -497,7 +485,6 @@
         p = next(rpk.describe_topic(topic.name))
         assert p.high_watermark == msg_count
 
-<<<<<<< HEAD
         if cloud_storage:
             # If using cloud storage, we must wait for some segments
             # to fall out of local storage, to ensure we are really
@@ -522,7 +509,27 @@
         kcat = KafkaCat(self.redpanda)
         offset = kcat.query_offset(topic.name, 0, timestamps[0] - 1000)
         assert offset == new_lwm, f"Expected {new_lwm}, got {offset}"
-=======
+
+    @cluster(num_nodes=4)
+    def test_timequery_with_spillover_gc_delayed(self):
+        self.set_up_cluster(cloud_storage=True,
+                            batch_cache=False,
+                            spillover=True)
+        total_segments = 16
+        record_size = 1024
+        base_ts = 1664453149000
+        msg_count = (self.log_segment_size * total_segments) // record_size
+        local_retention = self.log_segment_size * 4
+        topic_retention = self.log_segment_size * 8
+        topic, timestamps = self._create_and_produce(self.redpanda, True,
+                                                     local_retention, base_ts,
+                                                     record_size, msg_count)
+
+        # Confirm messages written
+        rpk = RpkTool(self.redpanda)
+        p = next(rpk.describe_topic(topic.name))
+        assert p.high_watermark == msg_count
+
         # If using cloud storage, we must wait for some segments
         # to fall out of local storage, to ensure we are really
         # hitting the cloud storage read path when querying.
@@ -553,7 +560,6 @@
                                   lambda e: True):
                 offset = kcat.query_offset(topic.name, 0, timestamps[0] - 1000)
                 assert offset > timestamps[0]
->>>>>>> b0401e6e
 
 
 class TimeQueryKafkaTest(Test, BaseTimeQuery):
